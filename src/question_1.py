--- conflicted
+++ resolved
@@ -258,38 +258,7 @@
 		figure.update_layout(plot_layout)
 		if save:
 			figure.write_html('bifurcationFHN.html')
-<<<<<<< HEAD
-		figure.show()
-
-
-plot_layout = dict(
-	plot_bgcolor='aliceblue',
-	paper_bgcolor="white",
-	xaxis=dict(
-		showgrid=False,
-		zeroline=False,
-		title_font={'size': 30},
-		tickfont=dict(
-			size=30
-		)
-	),
-	yaxis=dict(
-		showgrid=False,
-		zeroline=False,
-		title_font={'size': 30},
-		tickfont=dict(
-			size=30
-		)
-	),
-	legend=dict(
-		font=dict(
-			size=30
-		)
-	)
-)
-=======
 		# figure.show()
->>>>>>> 55f67b4d
 
 
 def integrate_trajectory3D(
@@ -541,7 +510,7 @@
 	i, v, w = model.get_fixed_point(-2, 2, 500)
 	stablePointVI, stablePointWI = model.fit_fixed_point(i, v, w)
 	bifurcation_I, bifurcation_eigen = model.compute_bifurcation_from_model(i, v)
-	nb_init_cond = 11
+	nb_init_cond = 10
 	# default_visibility = [False for _ in range(len(bifurcation_I) * nb_init_cond * 3 * 2)]
 	# default_visibility[:3] = [True, True, True]
 	steps = [
@@ -555,7 +524,6 @@
 		# )
 	]
 	nullclineVRange = np.linspace(-4, 4, 500)
-	print(len(bifurcation_I))
 	for index, bifurcation in enumerate(np.sort(bifurcation_I)):
 		for j in range(3):
 			current_value = bifurcation + (j - 1) * di
@@ -564,11 +532,9 @@
 			label = f'I = {current_value:.3f}' if j != 1 else f'bifurcation I = {current_value:.3f}'
 			fixedV, fixedW = stablePointVI(current_value), stablePointWI(current_value)
 			initial_conditions = [[fixedV + (itera * 1.4 - 2.8), fixedW + (itera * 6 - 12)] for itera in
-			                      range(nb_init_cond - 5)] + \
+			                      range(nb_init_cond - 4)] + \
 			                     [[fixedV + (((-1) ** itera1) * 3.5), fixedW] for itera1 in range(2)] + \
-			                     [[nullclineVRange[indexnull*(-1)], null_w[indexnull*(-1)]] for indexnull in range(2)] + \
-			                     [[fixedV + 0.1, fixedW + 0.12]]
-
+			                     [[nullclineVRange[indexnull*(-1)], null_w[indexnull*(-1)]] for indexnull in range(2)]
 			init_v, init_w = tuple(zip(*initial_conditions))
 			sorter = np.argsort(init_w)
 			initial_conditions = np.array(initial_conditions)[sorter].tolist()
@@ -580,26 +546,11 @@
 						x=[fixedV],
 						y=[fixedW],
 						mode='markers',
-						name='Point fixe highlight',
-						marker=dict(
-							color='white',
-							size=16
-						),
-						legendgroup='pointfixe',
-						showlegend=False
-					)
-				)
-				figure.add_trace(
-					go.Scatter(
-						x=[fixedV],
-						y=[fixedW],
-						mode='markers',
 						name='Point fixe',
 						marker=dict(
 							color='purple',
-							size=12
-						),
-						legendgroup='pointfixe'
+							size=8
+						)
 					)
 				)
 			list_init_cond_fig, list_trajectory_fig = _integrate_trajectory(model,
@@ -619,16 +570,16 @@
 					args=[
 						{
 							'x': [nullclineVRange.tolist(), nullclineVRange.tolist()] + [fig['x'] for fig in
-							                                                             all_fig] + [[fixedV], [fixedV]],
-							'y': [null_v.tolist(), null_w.tolist()] + [fig['y'] for fig in all_fig] + [[fixedW], [fixedW]],
-							'name': ['nullcline V', 'nullcline W'] + [fig['name'] for fig in all_fig]+['Point fixe highlight', 'Point fixe']
+							                                                             all_fig] + [[fixedV]],
+							'y': [null_v.tolist(), null_w.tolist()] + [fig['y'] for fig in all_fig] + [[fixedW]],
+							'name': ['nullcline V', 'nullcline W'] + [fig['name'] for fig in all_fig]+['Point fixe']
 						}
 					]
 				)
 			)
 	sliders = [dict(
 		active=0,
-		pad={"t": 100},
+		pad={"t": 50},
 		steps=steps,
 
 	)]
@@ -644,7 +595,6 @@
 		amax_eigen = np.argmax(eigenval)
 		current_max = I[amax_eigen]
 		bifurcation_I += fsolve(func, [current_max - 0.05, current_max + 0.05]).tolist()
-	bifurcation_I = list(set(bifurcation_I))
 	bifurcation_eigen = [0 for _ in bifurcation_I]
 	return bifurcation_I, bifurcation_eigen
 
