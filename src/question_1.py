--- conflicted
+++ resolved
@@ -169,12 +169,8 @@
 		i, v, w = self.get_fixed_point(-2, 4, 5000)
 		fixedPointV_I, fixedPointW_I = self.fit_fixed_point(i, v, w)
 		initial_conditions_V, initial_conditions_W = fixedPointV_I(currents), fixedPointW_I(currents)
-<<<<<<< HEAD
 		min_values, max_values = self.bifurcation_diagram(currents, initial_conditions_V + 0.01,
 		                                                  initial_conditions_W + 0.01)
-=======
-		min_values, max_values = self.bifurcation_diagram(currents, initial_conditions_V + 0.01, initial_conditions_W + 0.01)
->>>>>>> 3fbae9af
 		bifurcation_I, bifurcation_eigen = self.compute_bifurcation_from_model(i, v)
 		bifurcation_V = fixedPointV_I(bifurcation_I).tolist()
 		figure = go.Figure()
@@ -262,14 +258,7 @@
 		)
 		figure.update_layout(plot_layout)
 		if save:
-<<<<<<< HEAD
-
 			figure.write_html('figures/Q1/1b_bifurcationFHN.html')
-
-=======
-			figure.write_html('figures/Q1/1b_bifurcationFHN.html')
-		# figure.show()
->>>>>>> 3fbae9af
 
 
 def integrate_trajectory3D(
@@ -851,11 +840,7 @@
 	imax = 10
 	vmin = -3.5
 	vmax = 3.5
-<<<<<<< HEAD
 	# bifurcation_diagram()
-=======
-	bifurcation_diagram()
->>>>>>> 3fbae9af
 	# model.display_model_solution(None,I)
 	# display_eigenvalues_to_I(vmin, vmax, 1000, i_max=7, save=True)
 	# display3D_phaseplane(imax, vmin, vmax, save=False)
